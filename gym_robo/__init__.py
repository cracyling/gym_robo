--- conflicted
+++ resolved
@@ -157,10 +157,6 @@
     kwargs={'task_cls': HyQTask1,
             'robot_cls': HyQSim,
             'robot_kwargs': {
-<<<<<<< HEAD
-                'use_gui': False,
-                'rtf': 1.0
-=======
                 'use_gui': True,
                 'rtf': 6.0
             }
@@ -187,7 +183,6 @@
                 'exp_rew_scaling': None,
                 'cycle_len': 100,
                 'is_validation': False
->>>>>>> 0949e5e8
             }
             }
 )